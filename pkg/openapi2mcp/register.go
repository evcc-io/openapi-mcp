// register.go
package openapi2mcp

import (
	"context"
	"encoding/json"
	"fmt"
	"os"
	"slices"
	"strings"
	"time"

	"github.com/getkin/kin-openapi/openapi3"
	"github.com/modelcontextprotocol/go-sdk/jsonschema"
	"github.com/modelcontextprotocol/go-sdk/mcp"
)

// getParameterValue retrieves a parameter value from args using the escaped parameter name.
// It tries the escaped name first, then falls back to the original name if not found.
func getParameterValue(args map[string]any, paramName string, paramNameMapping map[string]string) (any, bool) {
	escapedName := escapeParameterName(paramName)
	if val, ok := args[escapedName]; ok {
		return val, true
	}
	// Fallback to original name for backward compatibility
	if val, ok := args[paramName]; ok {
		return val, true
	}
	return nil, false
}

// formatParameterValue converts a parameter value to a string, formatting integers without decimals
func formatParameterValue(val any, isInteger bool) string {
	if isInteger {
		// Handle integer formatting
		switch v := val.(type) {
		case float64:
			// Convert float64 to int64 to remove decimals
			return fmt.Sprintf("%d", int64(v))
		case float32:
			// Convert float32 to int64 to remove decimals
			return fmt.Sprintf("%d", int64(v))
		case int, int8, int16, int32, int64, uint, uint8, uint16, uint32, uint64:
			// Already an integer type
			return fmt.Sprintf("%d", v)
		default:
			// Fallback to default formatting
			return fmt.Sprintf("%v", v)
		}
	}
	// Default formatting for non-integer types
	return fmt.Sprintf("%v", val)
}

// generateAIFriendlyDescription creates a comprehensive, AI-optimized description for an operation
// that includes all the information an AI agent needs to understand how to use the tool.
<<<<<<< HEAD
func generateAIFriendlyDescription(op OpenAPIOperation, inputSchema jsonschema.Schema, apiKeyHeader string) string {
=======
func generateAIFriendlyDescription(op OpenAPIOperation, inputSchema map[string]any) string {
>>>>>>> 1b32010a
	var desc strings.Builder

	// Start with the original description or summary
	if op.Description != "" {
		desc.WriteString(op.Description)
	} else if op.Summary != "" {
		desc.WriteString(op.Summary)
	}

	// Add authentication requirements if any
	if len(op.Security) > 0 {
		desc.WriteString("\n\nAUTHENTICATION: ")
		var authMethods []string
		for _, secReq := range op.Security {
			for schemeName := range secReq {
				authMethods = append(authMethods, schemeName)
			}
		}
		desc.WriteString("Required (" + strings.Join(authMethods, " OR ") + "). ")
		desc.WriteString("Set environment variables: API_KEY, BEARER_TOKEN, or BASIC_AUTH")
	}

	// Extract required parameters first
	requiredParams := inputSchema.Required

	// Add parameter information with examples
	properties := inputSchema.Properties
	if properties != nil && len(properties) > 0 {
		desc.WriteString("\n\nPARAMETERS:")

		if len(requiredParams) > 0 {
			desc.WriteString("\n• Required:")
			for _, reqStr := range requiredParams {
				if prop, ok := properties[reqStr]; ok && prop != nil {
					desc.WriteString(fmt.Sprintf("\n  - %s", reqStr))
					if prop.Type != "" {
						desc.WriteString(fmt.Sprintf(" (%s)", prop.Type))
					}
					if prop.Description != "" {
						desc.WriteString(": " + prop.Description)
					}
					// Add enum values if present
					if len(prop.Enum) > 0 {
						var enumStrs []string
						for _, e := range prop.Enum {
							enumStrs = append(enumStrs, fmt.Sprintf("%v", e))
						}
						desc.WriteString(" [values: " + strings.Join(enumStrs, ", ") + "]")
					}
				}
			}
		}

		// Optional parameters
		var optionalParams []string
		for paramName, prop := range properties {
			isRequired := false
			for _, reqParam := range requiredParams {
				if reqParam == paramName {
					isRequired = true
					break
				}
			}
			if !isRequired && prop != nil {
				paramInfo := fmt.Sprintf("  - %s", paramName)
				if prop.Type != "" {
					paramInfo += fmt.Sprintf(" (%s)", prop.Type)
				}
				if prop.Description != "" {
					paramInfo += ": " + prop.Description
				}
				// Add enum values if present
				if len(prop.Enum) > 0 {
					var enumStrs []string
					for _, e := range prop.Enum {
						enumStrs = append(enumStrs, fmt.Sprintf("%v", e))
					}
					paramInfo += " [values: " + strings.Join(enumStrs, ", ") + "]"
				}
				optionalParams = append(optionalParams, paramInfo)
			}
		}
		if len(optionalParams) > 0 {
			desc.WriteString("\n• Optional:")
			for _, param := range optionalParams {
				desc.WriteString("\n" + param)
			}
		}
	}

	// Add example usage
	desc.WriteString("\n\nEXAMPLE: call " + op.OperationID + " ")
	exampleArgs := make(map[string]any)

	// Generate example based on actual parameters
	if properties != nil {
		// Add required parameters to example
		for _, reqStr := range requiredParams {
			if prop, ok := properties[reqStr]; ok && prop != nil {
				exampleArgs[reqStr] = generateExampleValueFromSchema(prop)
			}
		}
		// Add one or two optional parameters to show structure
		count := 0
		for paramName, prop := range properties {
			if _, exists := exampleArgs[paramName]; !exists && count < 2 && prop != nil {
				// Skip adding optional params if there are already many required ones
				if len(exampleArgs) < 3 {
					exampleArgs[paramName] = generateExampleValueFromSchema(prop)
					count++
				}
			}
		}
	}

	exampleJSON, _ := json.Marshal(exampleArgs)
	desc.WriteString(string(exampleJSON))

	// Add response format info
	if op.Method == "get" || op.Method == "post" || op.Method == "put" {
		desc.WriteString("\n\nRESPONSE: Returns HTTP status, headers, and response body. ")
		desc.WriteString("Success responses (2xx) return the data. ")
		desc.WriteString("Error responses include troubleshooting guidance.")
	}

	// Add safety note for dangerous operations
	if op.Method == "delete" || op.Method == "put" || op.Method == "post" {
		desc.WriteString("\n\n⚠️  SAFETY: This operation modifies data. ")
		desc.WriteString("You will be asked to confirm before execution.")
	}

	return desc.String()
}

// generateExampleValue creates appropriate example values based on the parameter schema
func generateExampleValue(prop map[string]any) any {
	typeStr, _ := prop["type"].(string)

	// Check for enum values first
	if enum, ok := prop["enum"].([]any); ok && len(enum) > 0 {
		return enum[0]
	}

	// Check for example values in schema
	if example, ok := prop["example"]; ok {
		return example
	}

	// Generate based on type
	switch typeStr {
	case "string":
		if format, ok := prop["format"].(string); ok {
			switch format {
			case "email":
				return "user@example.com"
			case "uri", "url":
				return "https://example.com"
			case "date":
				return "2024-01-01"
			case "date-time":
				return "2024-01-01T00:00:00Z"
			case "uuid":
				return "123e4567-e89b-12d3-a456-426614174000"
			default:
				return "example_string"
			}
		}
		return "example_string"
	case "number":
		return 123.45
	case "integer":
		return 123
	case "boolean":
		return true
	case "array":
		if items, ok := prop["items"].(map[string]any); ok {
			return []any{generateExampleValue(items)}
		}
		return []any{"item1", "item2"}
	case "object":
		return map[string]any{"key": "value"}
	default:
		return nil
	}
}

// generateExampleValueFromSchema creates appropriate example values based on the jsonschema.Schema
func generateExampleValueFromSchema(prop *jsonschema.Schema) any {
	if prop == nil {
		return nil
	}

	// Check for enum values first
	if len(prop.Enum) > 0 {
		return prop.Enum[0]
	}

	// Check for example values in schema
	if len(prop.Examples) > 0 {
		return prop.Examples[0]
	}

	// Generate based on type
	switch prop.Type {
	case "string":
		switch prop.Format {
		case "email":
			return "user@example.com"
		case "uri", "url":
			return "https://example.com"
		case "date":
			return "2024-01-01"
		case "date-time":
			return "2024-01-01T00:00:00Z"
		case "uuid":
			return "123e4567-e89b-12d3-a456-426614174000"
		default:
			return "example_string"
		}
	case "number":
		return 123.45
	case "integer":
		return 123
	case "boolean":
		return true
	case "array":
		if prop.Items != nil {
			return []any{generateExampleValueFromSchema(prop.Items)}
		}
		return []any{"item1", "item2"}
	case "object":
		return map[string]any{"key": "value"}
	default:
		return nil
	}
}

// hasDateTimeParameters checks if an operation has any date/time related parameters
func hasDateTimeParameters(op OpenAPIOperation) bool {
	// Check regular parameters
	for _, paramRef := range op.Parameters {
		if paramRef == nil || paramRef.Value == nil {
			continue
		}

		// Check parameter name for date/time indicators
		paramName := strings.ToLower(paramRef.Value.Name)
		if strings.Contains(paramName, "date") || strings.Contains(paramName, "time") ||
			strings.Contains(paramName, "created_at") || strings.Contains(paramName, "updated_at") ||
			strings.Contains(paramName, "start_time") || strings.Contains(paramName, "end_time") {
			return true
		}

		// Check schema format
		if paramRef.Value.Schema != nil && paramRef.Value.Schema.Value != nil {
			schema := paramRef.Value.Schema.Value
			if schema.Format == "date" || schema.Format == "date-time" {
				return true
			}
			// Check for Unix timestamps (integers with certain names)
			if schema.Type != nil && schema.Type.Is("integer") && (strings.Contains(paramName, "time") || strings.Contains(paramName, "timestamp")) {
				return true
			}
		}
	}

	// Check request body schema if present
	if op.RequestBody != nil && op.RequestBody.Value != nil {
		for _, mediaType := range op.RequestBody.Value.Content {
			if mediaType.Schema != nil && mediaType.Schema.Value != nil {
				if hasDateTimeInSchema(mediaType.Schema.Value) {
					return true
				}
			}
		}
	}

	return false
}

// hasDateTimeInSchema recursively checks if a schema contains date/time formats
func hasDateTimeInSchema(schema *openapi3.Schema) bool {
	if schema.Format == "date" || schema.Format == "date-time" {
		return true
	}

	// Check properties in objects
	for _, propRef := range schema.Properties {
		if propRef != nil && propRef.Value != nil {
			if hasDateTimeInSchema(propRef.Value) {
				return true
			}
		}
	}

	// Check items in arrays
	if schema.Items != nil && schema.Items.Value != nil {
		if hasDateTimeInSchema(schema.Items.Value) {
			return true
		}
	}

	// Check allOf, anyOf, oneOf
	for _, schemaRef := range schema.AllOf {
		if schemaRef != nil && schemaRef.Value != nil {
			if hasDateTimeInSchema(schemaRef.Value) {
				return true
			}
		}
	}
	for _, schemaRef := range schema.AnyOf {
		if schemaRef != nil && schemaRef.Value != nil {
			if hasDateTimeInSchema(schemaRef.Value) {
				return true
			}
		}
	}
	for _, schemaRef := range schema.OneOf {
		if schemaRef != nil && schemaRef.Value != nil {
			if hasDateTimeInSchema(schemaRef.Value) {
				return true
			}
		}
	}

	return false
}

// RegisterOpenAPITools registers each OpenAPI operation as an MCP tool with a real HTTP handler.
// Also adds tools for externalDocs, info, and describe if present in the OpenAPI spec.
// The handler validates arguments, builds the HTTP request, and returns the HTTP response as the tool result.
// Returns the list of tool names registered.
func RegisterOpenAPITools(server *mcp.Server, ops []OpenAPIOperation, doc *openapi3.T, opts *ToolGenOptions) []string {
	baseURLs := []string{}
	if os.Getenv("OPENAPI_BASE_URL") != "" {
		baseURLs = append(baseURLs, os.Getenv("OPENAPI_BASE_URL"))
	} else if len(doc.Servers) > 0 {
		for _, s := range doc.Servers {
			if s != nil && s.URL != "" {
				baseURLs = append(baseURLs, s.URL)
			}
		}
	} else {
		baseURLs = append(baseURLs, "http://localhost:8080")
	}

	// Map from operationID to inputSchema JSON for validation
	// toolSchemas := make(map[string][]byte)
	var toolNames []string
	var toolSummaries []map[string]any

	// Tag filtering
	filterByTag := func(op OpenAPIOperation) bool {
		if opts == nil || len(opts.TagFilter) == 0 {
			return true
		}
		for _, tag := range op.Tags {
			return slices.Contains(opts.TagFilter, tag)
		}
		return false
	}

	for _, op := range ops {
		if !filterByTag(op) {
			continue
		}

		inputSchema := BuildInputSchema(op.Parameters, op.RequestBody)
		if opts != nil && opts.PostProcessSchema != nil {
			inputSchema = opts.PostProcessSchema(op.OperationID, inputSchema)
		}

		// Generate AI-friendly description
		desc := generateAIFriendlyDescription(op, inputSchema)

		name := op.OperationID
		if opts != nil && opts.NameFormat != nil {
			name = opts.NameFormat(name)
		}

		annotations := mcp.ToolAnnotations{}
		var titleParts []string
		if opts != nil && opts.Version != "" {
			titleParts = append(titleParts, "OpenAPI "+opts.Version)
		}
		if len(op.Tags) > 0 {
			titleParts = append(titleParts, "Tags: "+strings.Join(op.Tags, ", "))
		}
		if len(titleParts) > 0 {
			annotations.Title = strings.Join(titleParts, " | ")
		}

		tool := &mcp.Tool{
			Name:        name,
			Description: desc,
			InputSchema: &inputSchema,
		}
		tool.Annotations = &annotations

		if opts != nil && opts.DryRun {
			// For dry run, collect summary info
			toolSummaries = append(toolSummaries, map[string]any{
				"name":        name,
				"description": desc,
				"tags":        op.Tags,
				"inputSchema": inputSchema,
			})
			toolNames = append(toolNames, name)
			continue
		}

		requestHandler := defaultRequestHandler
		if opts != nil && opts.RequestHandler != nil {
			requestHandler = opts.RequestHandler
		}

		j, _ := json.MarshalIndent(inputSchema, "", "  ")
		fmt.Println(string(j))

		mcp.AddTool(server, tool, toolHandler(
			name,
			op,
			doc,
			inputSchema,
			baseURLs,
			opts != nil && opts.ConfirmDangerousActions,
			requestHandler,
		))

		toolNames = append(toolNames, name)
	}

	// Add a tool for externalDocs if present
	if doc.ExternalDocs != nil && doc.ExternalDocs.URL != "" && (opts == nil || !opts.DryRun) {
		tool := &mcp.Tool{
			Name:        "externalDocs",
			Description: "Show the OpenAPI external documentation URL and description.",
			InputSchema: &jsonschema.Schema{Type: "object", Properties: map[string]*jsonschema.Schema{}},
		}

		if opts != nil && opts.Version != "" {
			tool.Annotations = &mcp.ToolAnnotations{
				Title: "OpenAPI " + opts.Version,
			}
		}

		mcp.AddTool(server, tool, func(ctx context.Context, session *mcp.ServerSession, params *mcp.CallToolParams) (*mcp.CallToolResult, error) {
			info := "External documentation URL: " + doc.ExternalDocs.URL
			if doc.ExternalDocs.Description != "" {
				info += "\nDescription: " + doc.ExternalDocs.Description
			}
			return &mcp.CallToolResult{
				Content: []mcp.Content{
					&mcp.TextContent{
						Text: info,
					},
				},
			}, nil
		})
		toolNames = append(toolNames, "externalDocs")
	}

	// Add a tool for info if present
	if doc.Info != nil && (opts == nil || !opts.DryRun) {
		tool := &mcp.Tool{
			Name:        "info",
			Description: "Show API metadata: title, version, description, and terms of service.",
			InputSchema: &jsonschema.Schema{Type: "object", Properties: map[string]*jsonschema.Schema{}},
		}

		if opts != nil && opts.Version != "" {
			tool.Annotations = &mcp.ToolAnnotations{
				Title: "OpenAPI " + opts.Version,
			}
		}

		mcp.AddTool(server, tool, func(ctx context.Context, session *mcp.ServerSession, params *mcp.CallToolParams) (*mcp.CallToolResult, error) {
			var sb strings.Builder
			if doc.Info.Title != "" {
				sb.WriteString("Title: " + doc.Info.Title + "\n")
			}
			if doc.Info.Version != "" {
				sb.WriteString("Version: " + doc.Info.Version + "\n")
			}
			if doc.Info.Description != "" {
				sb.WriteString("Description: " + doc.Info.Description + "\n")
			}
			if doc.Info.TermsOfService != "" {
				sb.WriteString("Terms of Service: " + doc.Info.TermsOfService + "\n")
			}
			return &mcp.CallToolResult{
				Content: []mcp.Content{
					&mcp.TextContent{
						Text: strings.TrimSpace(sb.String()),
					},
				},
			}, nil
		})
		toolNames = append(toolNames, "info")
	}

	if opts != nil && opts.DryRun {
		if opts.PrettyPrint {
			out, _ := json.MarshalIndent(toolSummaries, "", "  ")
			fmt.Println(string(out))
		} else {
			out, _ := json.Marshal(toolSummaries)
			fmt.Println(string(out))
		}
	}

	// Check if any operations use date/time parameters
	hasTimeRelatedOps := false
	for _, op := range ops {
		if hasDateTimeParameters(op) {
			hasTimeRelatedOps = true
			break
		}
	}

	// Add a resource that provides the current Unix timestamp only if there are time-related operations
	if hasTimeRelatedOps && (opts == nil || !opts.DryRun) {
		timestampResource := mcp.Resource{
			URI:         "timestamp://current",
			Name:        "Current Unix Timestamp",
			Description: "Provides the current Unix timestamp in seconds to help the AI understand the current date and time",
			MIMEType:    "application/json",
		}

		server.AddResource(&timestampResource, func(ctx context.Context, session *mcp.ServerSession, params *mcp.ReadResourceParams) (*mcp.ReadResourceResult, error) {
			now := time.Now().Unix()
			content := fmt.Sprintf(`{"unix_timestamp": %d, "iso8601": "%s", "timezone": "%s"}`,
				now,
				time.Now().Format(time.RFC3339),
				time.Now().Format("MST"))

			return &mcp.ReadResourceResult{
				Contents: []*mcp.ResourceContents{
					{
						URI:      timestampResource.URI,
						MIMEType: "application/json",
						Text:     content,
					},
				},
			}, nil
		})
	}

	return toolNames
}<|MERGE_RESOLUTION|>--- conflicted
+++ resolved
@@ -54,11 +54,7 @@
 
 // generateAIFriendlyDescription creates a comprehensive, AI-optimized description for an operation
 // that includes all the information an AI agent needs to understand how to use the tool.
-<<<<<<< HEAD
-func generateAIFriendlyDescription(op OpenAPIOperation, inputSchema jsonschema.Schema, apiKeyHeader string) string {
-=======
 func generateAIFriendlyDescription(op OpenAPIOperation, inputSchema map[string]any) string {
->>>>>>> 1b32010a
 	var desc strings.Builder
 
 	// Start with the original description or summary
